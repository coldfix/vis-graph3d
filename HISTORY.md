# vis.js history
http://visjs.org

<<<<<<< HEAD
## not-yet-released, version 4.1.1-SNAPSHOT

### Timeline

- Improved function `fit()` to take into account the actual width of items.
=======
## UNREALEASED, version 4.1.1

### Graph2D

- Fixed #892, addressed any case in validator.
>>>>>>> 3c1ce1d6


## 2015-05-28, version 4.1.0

### Network

- Fixed #866, manipulation can now be set to false without crashing.
- Fixed #860, edit node mode now works as it should.
- Fixed #859, images now resize again when they are loaded.
- Fixed dynamic edges not correctly handling non-existent nodes.
- Accepted pull from @killerDJO for fixing selected and hover colors for edges.
- Fixed bug with right mouse button, scroll center and popup positions using the wrong coordinates.
- Fixed click to use.
- Fixed getConnectedEdges method.
- Fixed clustering bug.
- Added getNodesInCluster method.
- Renamed editNodeMode to editNode, editNodeMode now give a deprecation log message.
- Added multiselect to the docs.
- Removed deprecated dynamic entree, allow any smooth curve style for hierarchical layout.
- Fixed bug with the moveTo and getViewPosition methods.
- Fixed #861, brokenImage only working for one node if nodes have the same image.
- Fixed hoverNode and blurNode events and added them to the docs.
- Fixed #884, selectNode event.
- Fixed dynamic setting hidden and physics.
- Fixed edit node mode's fallback.

### Graph2d & Timeline

- Fixed #858, #872, fixed usage of deprecated `unsubscribe` from DataSet.
- Fixed #869: Add className with id to custom time bars
- Fixed #877: Added support for metaKey to select multiple items.


## 2015-05-22, version 4.0.0

### General

- Changed the build scripts to include a transpilation of ES6 to ES5
  (using http://babel.org), so we can use ES6 features in the vis.js code.
  When creating a custom bundle using browserify, one now needs to add a
  transform step using `babelify`, this is described in README.md.

### Timeline

- Integrated an option configurator and validator.
- Implemented option `multiselect`, which is false by default.
- Added method `setData({groups: groups, items: items})`.
- Fixed range items not being displayed smaller than 10 pixels (twice the
  padding). In order to have overflowing text, one should now apply css style
  `.vis.timeline .item.range { overflow: visible; }` instead of
  `.vis.timeline .item.range .content { overflow: visible; }`.
  See example 18_range_overflow.html.
- Fixed invalid css names for time axis grid, renamed hours class names from
  `4-8h` to `h4-h8`.
- Deprecated option `showCustomTime`. Use method `addCustomTime()` instead.
- Deprecated event `finishedRedraw` as it's redundant.
- Renamed option `animate` to `animation`, and changed it to be either a boolean
  or an object `{duration: number, easingFunction: string}`.
- Fixed #831: items losing selection when their type changed.

### Graph2d

- New option structure.
- Cleaned up docs.
- Fixed #628: stacking order.
- Fixed #624: sorting order.
- Fixed #616: stacking with negative bars.
- Fixed #728: alignment issues.
- Fixed #716: Height of graph `2px` too large when configuring a fixed height.

### Network

The network has been completely rewritten. The new modular setup using ES6 classes makes
it future proof for maintainability, extendability and clarity. A summary of new features:
- New examples, categorized by topic.
- New docs.
- New option structure, adhering to the modular setup on the backend.
- New events for user interaction.
- New render events for drawing custom elements on the canvas.
- New physics events for making a loading bar during stabilization.
- A lot of new methods that make extending easier.
- Manipulation system now works without the UI neccesarily.
- Nodes and edges can cast shadows.
- Configurator system to dynamically change almost all options.
- Validator has been created for the network's options, warning you about typo's and suggesting alternatives.
- Diamond shape for nodes.
- Unified the label code so edges and nodes have the same label settings.
- InheritColors for edges can be set to both, making a gradient fade between two node colors.
- Redesigned the clustering system giving full control over it.
- Random seed can be saved so the network will be the same every time you start it.
- New physics solver based on ForceAtlas2 as implemented in gephi.]
- New avoidOverlap option for physics.
- Many, many bugfixes.


### DataSet

- Dropped support for Google visualization DataTable.
- Dropped support for appending data returned by `DataSet.get()` to an existing
  Array or DataTable.


## 2015-04-07, version 3.12.0

### Network

- Fixed support for DataSet with custom id fields (option `fieldId`).

### Timeline

- Orientation can now be configured separately for axis and items.
- The event handlers `onMove` and `onMoving` are now invoked with all item
  properties as argument, and can be used to update all properties (like
  content, className, etc) and add new properties as well.
- Fixed #654: removed unnecessary minimum height for groups, takes the
  height of the group label as minimum height now.
- Fixed #708: detecting wrong group when page is scrolled.
- Fixed #733: background items being selected on shift+click.


## 2015-03-05, version 3.11.0

### Network

- (added gradient coloring for lines, but set for release in 4.0 due to required refactoring of options)
- Fixed bug where a network that has frozen physics would resume redrawing after setData, setOptions etc.
- Added option to bypass default groups. If more groups are specified in the nodes than there are in the groups, loop over supplied groups instead of default.
- Added two new static smooth curves modes: curveCW and curve CCW.
- Added request redraw for certain internal processes to reduce number of draw calls (performance improvements!).
- Added pull request for usage of Icons. Thanks @Dude9177!
- Allow hierarchical view to be set in setOptions.
- Fixed manipulation bar for mobile.
- Fixed #670: Bug when updating data in a DataSet, when Network is connected to the DataSet via a DataView.
- Fixed #688: Added a css class to be able to distinguish buttons "Edit node"
  and "Edit edge".

### Timeline

- Implemented orientation option `'both'`, displaying a time axis both on top
  and bottom (#665).
- Implemented creating new range items by dragging in an empty space with the
  ctrl key down.
- Implemented configuration option `order: function` to define a custom ordering
  for the items (see #538, #234).
- Implemented events `click`, `doubleClick`, and `contextMenu`.
- Implemented method `getEventProperties(event)`.
- Fixed not property initializing with a DataView for groups.
- Merged add custom timebar functionality, thanks @aytech!
- Fixed #664: end of item not restored when canceling a move event.
- Fixed #609: reduce the left/right dragarea when an item range is very small,
  so you can still move it as a whole.
- Fixed #676: misalignment of background items when using subgroups and the
  group label's height is larger than the contents.

### Graph2d

- Implemented events `click`, `doubleClick`, and `contextMenu`.
- Implemented method `getEventProperties(event)`.

### DataSet/DataView

- Implemented support for mapping field names. Thanks @spatialillusions.
- Fixed #670: DataView not passing a data property on update events (see #670)



## 2015-02-11, version 3.10.0

### Network

- Added option bindToWindow (default true) to choose whether the keyboard binds are global or to the network div.
- Improved images handling so broken images are shown on all references of images that are broken.
- Added getConnectedNodes method.
- Added fontSizeMin, fontSizeMax, fontSizeMaxVisible, scaleFontWithValue, fontDrawThreshold to Nodes.
- Added fade in of labels (on nodes) near the fontDrawThreshold.
- Added nodes option to zoomExtent to zoom in on specific set of nodes.
- Added stabilizationIterationsDone event which fires at the end of the internal stabilization run. Does not imply that the network is stabilized.
- Added freezeSimulation method.
- Added clusterByZoom option.
- Added class name 'network-tooltip' to the tooltip, allowing custom styling.
- Fixed bug when redrawing was not right on zoomed-out browsers.
- Added opacity option to edges. Opacity is only used for the unselected state.
- Fixed bug where selections from removed data elements persisted.

### Timeline

- `Timeline.redraw()` now also recalculates the size of items.
- Implemented option `snap: function` to customize snapping to nice dates
  when dragging items.
- Implemented option `timeAxis: {scale: string, step: number}` to set a
  fixed scale.
- Fixed width of range items not always being maintained when moving due to
  snapping to nice dates.
- Fixed not being able to drag items to an other group on mobile devices.
- Fixed `setWindow` not working when applying an interval larger than the
  configured `zoomMax`.

### DataSet/DataView

- Added property `length` holding the total number of items to the `DataSet`
  and `DataView`.
- Added a method `refresh()` to the `DataView`, to update filter results.
- Fixed a bug in the `DataSet` returning an empty object instead of `null` when
  no item was found when using both a filter and specifying fields.


## 2015-01-16, version 3.9.1

### General

- Fixed wrong distribution file deployed on the website and the downloadable
  zip file.

### Network

- Fixed bug where opening a cluster with smoothCurves off caused one child to go crazy.
- Fixed bug where zoomExtent does not work as expected.
- Fixed nodes color data being overridden when having a group and a dataset update query.
- Decoupled animation from physics simulation.
- Fixed scroll being blocked if zoomable is false.


## 2015-01-16, version 3.9.0

### Network

- Reverted change in image class, fixed bug #552
- Improved (not neccesarily fixed) the fontFill offset between different browsers. #365
- Fixed dashed lines on firefox on Unix systems
- Altered the Manipulation Mixin to be succesfully destroyed from memory when calling destroy();
- Improved drawing of arrowheads on smooth curves. #349
- Caught case where click originated on external DOM element and drag progressed to vis.
- Added label stroke support to Nodes, Edges & Groups as per-object or global settings. Thank you @klmdb!
- Reverted patch that made nodes return to 'default' setting if no group was assigned to fix issue #561. The correct way to 'remove' a group from a node is to assign it a different one.
- Made the node/edge selected by the popup system the same as selected by the click-to-select system. Thank you @pavlos256!
- Improved edit edge control nodes positions, altered style a little.
- Fixed issue #564 by resetting state to initial when no callback is performed in the return function.
- Added condition to Repulsion similar to BarnesHut to ensure nodes do not overlap.
- Added labelAlignment option to edges. Thanks @T-rav!
- Close active sessions in dataManipulation when calling setData().
- Fixed alignment issue with edgelabels

### Timeline

- Added byUser flag to options of the rangechange and rangechanged event.


## 2015-01-09, version 3.8.0

### General

- Updated to moment.js v2.9.0

### Network

- Fixed flipping of hierarchical network on update when using RL and DU.
- Added zoomExtentOnStabilize option to network.
- Improved destroy function, added them to the examples.
- Nodes now have bounding boxes that are used for zoomExtent.
- Made physics more stable (albeit a little slower).
- Added a check so only one 'activator' overlay is created on clickToUse.
- Made global color options for edges overrule the inheritColors.
- Improved cleaning up of the physics configuration on destroy and in options.
- Made nodes who lost their group revert back to default color.
- Changed group behaviour, groups now extend the options, not replace. This allows partial defines of color.
- Fixed bug where box shaped nodes did not use hover color.
- Fixed Locales docs.
- When hovering over a node that does not have a title, the title of one of the connected edges that HAS a title is no longer shown.
- Fixed error in repulsion physics model.
- Improved physics handling for smoother network simulation.
- Fixed infinite loop when an image can not be found and no brokenImage is provided.
- Added getBoundingBox method.
- Community fix for SVG images in IE11, thanks @dponch!
- Fixed repeating stabilized event when the network is already stabilized.
- Added circularImages, thanks for the contribution @brendon1982!
- Stopped infinite loop when brokenImage is also not available.
- Changed util color functions so they don't need eval. Thanks @naskooskov!

### Graph2d

- Fixed round-off errors of zero on the y-axis.
- added show major/minor lines options to dataAxis.
- Fixed adapting to width and height changes.
- Added a check so only one 'activator' overlay is created on clickToUse.
- DataAxis width option now draws correctly.

### Timeline

- Implemented support for styling of the vertical grid.
- Support for custom date formatting of the labels on the time axis.
- added show major/minor lines options to timeline.
- Added a check so only one 'activator' overlay is created on clickToUse.

### Graph3d

- Fixed mouse coordinates for tooltips.


## 2014-12-09, version 3.7.2

### Timeline

- Fixed zooming issue on mobile devices.

### Graph2D

- Fixed infinite loop when clearing DataSet

### Network

- Sidestepped double touch event from hammer (ugly.. but functional) causing
  strange behaviour in manipulation mode
- Better cleanup after reconnecting edges in manipulation mode
- Fixed recursion error with smooth edges that are connected to non-existent nodes
- Added destroy method. 

## 2014-11-28, version 3.7.1

### Timeline

- Implemented selection of a range of items using Shift+Click.
- Fixed content in range items may overflow range after zoom.
- Fixed onAdd/onUpdate callbacks when using a DataView (thanks @motzel).
- Fixed configuring either `start` or `end`.
- Fixed Timeline and Graph2d getting stuck in an infinite loop in some
  circumstances.
- Fixed background items being selectable and editable when a height is set.

### Graph2D

- Added `alignZeros` option to dataAxis with default value true.
- Fixed bug with points drawn on bargraphs
- Fixed docs
- Fixed height increase on scrolling if only `graphHeight` is defined.

### Network

- dragEnd event now does not give the selected nodes if only the viewport has been dragged #453
- merged high DPI fix by @crubier, thanks!


## 2014-11-14, version 3.7.0

### Graph2D

- Added points style for scatterplots and pointclouds.
- Modularized the Graph2D draw styles.
- Added a finishedRedraw event.

### Network

- Added pointer properties to the click and the doubleClick events containing the XY coordinates in DOM and canvas space.
- Removed IDs from navigation so multiple networks can be shown on the same page. (#438)


### Timeline

- Added a finishedRedraw event.
- Fixed the disappearing item bug.
- Fixed keycharm issue.

## 2014-11-07, version 3.6.4

### General

- Removed mousetrap due to Apache license, created keycharm and implemented it with vis.

### Timeline

- Fixed height of background items when having a fixed or max height defined.
- Fixed only one item being dragged when multiple items are selected.
- Optimised a serious slowdown on performance since hidden dates.

### Network

- Fixed onRelease with navigation option.
- Fixed arrow heads not being colored.

### Graph2D

- Fixed cleaning up of groups.
- Throw error message when items are added before groups.
- Made graphHeight automatic if height is defined AND if graphHeight is smaller than the center panel when height is defined as well.
- Added new verticalDrag event for internal use, allowing the vertical scrolling of the grid lines on drag.
- Fixed moving legend when postioned on the bottom and vertical dragging.
- Optimised a serious slowdown on performance since hidden dates.

- Accepted a large pull request from @cdjackson adding the following features (thank you!): 
- Titles on the DataAxis to explain what units you are using.
- A style field for groups and datapoints so you can dynamically change styles.
- A precision option to manually set the amount of decimals.
- Two new examples showing the new features.


## 2014-10-28, version 3.6.3

### Timeline

- Fixed background items not always be cleared when removing them.
- Fixed visible items not always be displayed.
- Performance improvements when doing a lot of changes at once in a DataSet.

### Network

- Fixed dashed and arrow lines not using inheritColor.

### DataSet

- Support for queueing of changes, and flushing them at once.
- Implemented `DataSet.setOptions`. Only applicable for the `queue` options.


## 2014-10-24, version 3.6.2

- Vis.js is now dual licensed under both Apache 2.0 and MIT.


## 2014-10-22, version 3.6.1

### Timeline

- Fixed uneven stepsized with hidden dates.
- Fixed multiple bugs with regards to hidden dates.
- Fixed subgroups and added subgroup sorting. Subgroup labels will be in future releases.


## 2014-10-21, version 3.6.0

### Network

- Title of nodes and edges can now be an HTML element too.
- Renamed storePosition to storePositions. Added deprication message and old name still works.
- Worked around hammer.js bug with multiple release listeners.
- Improved cleaning up after manipulation toolbar.
- Added getPositions() method to get the position of all nodes or some of them if specific Ids are supplied.
- Added getCenterCoordinates() method to get the x and y position in canvas space of the center of the view.
- Fixed node label becoming undefined.
- Fixed cluster fontsize scaling.
- Fixed cluster sector scaling.
- Added oldHeight and oldWidth to resize event.

### Timeline

- Implemented field `style` for both items and groups, to set a custom style for
  individual items.
- Fixed height of BackgroundItems not being 100% when timeline has a fixed height.
- Fixed width of BackgroundItems not being reduced to 0 when zooming out.
- Fixed onclick events in items not working.
- Added hiddenDates to hide specific times and/or days in the timeline.

### DataSet

- Event listeners of `update` now receive an extra property `data`, 
  containing the changed fields of the changed items.

### Graph2d

- Fixed height of legend when there are many items showing.

### Graph3d

- Implemented options `xValueLabel`, `yValueLabel` and `zValueLabel` for custom labels along
  the x, y, z axis. Thanks @fabriziofortino.


## 2014-09-16, version 3.5.0

### Network

- Fixed nodes not always being unfixed when using allowedToMove.
- Added dragStart and dragEnd events.
- Added edge selection on edge labels.

### Graph2d

- Fixed dataAxis not showing large numbers correctly.


## 2014-09-12, version 3.4.2

### Network

- Changed timings for zoomExtent animation.
- Fixed possible cause of freezing graph when animating.
- Added locked to focusOnNode and releaseNode().
- Fixed minor bug in positioning of fontFill of nodes with certain shapes.
- Added startStabilization event.


## 2014-09-11, version 3.4.1

### Network

- Fix for introduced bug on zoomExtent navigation button.
- Added animation to zoomExtent navigation button.
- Improved cleaning of Hammer.js bindings.

### Timeline

- Fixed a bug in IE freezing when margin.item and margin.axis where both 0.


## 2014-09-10, version 3.4.0

### Graph2d

- Fixed moment.js url in localization example.

### Network

- Fixed some positioning issues with the close button of the manipulation menu.
- Added fontFill to Nodes as it is in Edges.
- Implemented support for broken image fallback. Thanks @sfairgrieve.
- Added multiline labels to edges as they are implemented in nodes. Updated 
  multiline example to show this.
- Added animation and camera controls by the method .moveTo()
- Added new event that fires when the animation is finished.
- Added new example showing the new features of animation.
- Added getScale() method.

### Timeline

- Implemented support for templates.
- Implemented a new item type: `'background'`. This can be used to mark periods
  with a background color and label.
- Implemented support for attaching HTML attributes to items. Thanks @dturkenk.
- Fixed moment.js url in localization example.
- Fixed `className` of groups not being updated when changed.
- Fixed the `id` field of a new item not correctly generated.
- Fixed newly added item ignored when returning an other object instance.
- Fixed option `autoResize` not working on IE in case of changing visibility
  of the Timeline container element.
- Fixed an overflow issue with the dots of BoxItems when using groups.
- Fixed a horizontal 1-pixel offset in the items (border width wasn't taken into 
  account).
- Renamed internal items from `ItemBox`, `ItemRange`, and `ItemPoint` to
  respectively `BoxItem`, `RangeItem`, and `PointItem`.
- Fixed an error thrown when calling `destroy()`.


## 2014-08-29, version 3.3.0

### Timeline

- Added localization support.
- Implemented option `clickToUse`.
- Implemented function `focus(id)` to center a specific item (or multiple items)
  on screen.
- Implemented an option `focus` for `setSelection(ids, options)`, to immediately
  focus selected nodes.
- Implemented function `moveTo(time, options)`.
- Implemented animated range change for functions `fit`, `focus`, `setSelection`,
  and `setWindow`.
- Implemented functions `setCurrentTime(date)` and `getCurrentTime()`.
- Implemented a new callback function `onMoving(item, callback)`.
- Implemented support for option `align` for range items.
- Fixed the `change` event sometimes being fired twice on IE10.
- Fixed canceling moving an item to another group did not move the item
  back to the original group.
- Fixed the `change` event sometimes being fired twice on IE10.
- Fixed canceling moving an item to another group did not move the item
  back to the original group.

### Network

- A fix in reading group properties for a node.
- Fixed physics solving stopping when a support node was not moving.
- Implemented localization support.
- Implemented option `clickToUse`.
- Improved the `stabilized` event, it's now firing after every stabilization
  with iteration count as parameter.
- Fixed page scroll event not being blocked when moving around in Network
  using arrow keys.
- Fixed an initial rendering before the graph has been stabilized.
- Fixed bug where loading hierarchical data after initialization crashed network.
- Added different layout method to the hierarchical system based on the direction of the edges.

### Graph2d

- Implemented option `handleOverlap` to support overlap, sideBySide and stack.
- Implemented two examples showing the `handleOverlap` functionality.
- Implemented `customRange` for the Y axis and an example showing how it works.
- Implemented localization support.
- Implemented option `clickToUse`.
- Implemented functions `setCurrentTime(date)` and `getCurrentTime()`.
- Implemented function `moveTo(time, options)`.
- Fixed bugs.
- Added groups.visibility functionality and an example showing how it works.


## 2014-08-14, version 3.2.0

### General

- Refactored Timeline and Graph2d to use the same core.

### Graph2d

- Added `visible` property to the groups.
- Added `getLegend()` method.
- Added `isGroupVisible()` method.
- Fixed empty group bug.
- Added `fit()` and `getItemRange()` methods.

### Timeline

- Fixed items in groups sometimes being displayed but not positioned correctly.
- Fixed a group "null" being displayed in IE when not using groups.

### Network

- Fixed mass = 0 for nodes.
- Revamped the options system. You can globally set options (network.setOptions) to update settings of nodes and edges that have not been specifically defined by the individual nodes and edges.
- Disabled inheritColor when color information is set on an edge.
- Tweaked examples.
- Removed the global length property for edges. The edgelength is part of the physics system. Therefore, you have to change the springLength of the physics system to change the edge length. Individual edge lengths can still be defined.
- Removed global edge length definition form examples.
- Removed onclick and onrelease for navigation and switched to Hammer.js (fixing touchscreen interaction with navigation).
- Fixed error on adding an edge without having created the nodes it should be connected to (in the case of dynamic smooth curves).


## 2014-07-22, version 3.1.0

### General

- Refactored the code to commonjs modules, which are browserifyable. This allows
  to create custom builds.

### Timeline

- Implemented function `getVisibleItems()`, which returns the items visible
  in the current window.
- Added options `margin.item.horizontal` and  `margin.item.vertical`, which
  allows to specify different margins horizontally/vertically.
- Removed check for number of arguments in callbacks `onAdd`, `onUpdate`, 
  `onRemove`, and `onMove`.
- Fixed items in groups sometimes being displayed but not positioned correctly.
- Fixed range where the `end` of the first is equal to the `start` of the second 
  sometimes being stacked instead of put besides each other when `item.margin=0`
  due to round-off errors.

### Network (formerly named Graph)

- Expanded smoothCurves options for improved support for large clusters.
- Added multiple types of smoothCurve drawing for greatly improved performance.
- Option for inherited edge colors from connected nodes.
- Option to disable the drawing of nodes or edges on drag.
- Fixed support nodes not being cleaned up if edges are removed.
- Improved edge selection detection for long smooth curves.
- Fixed dot radius bug.
- Updated max velocity of nodes to three times it's original value.
- Made "stabilized" event fire every time the network stabilizes.
- Fixed drift in dragging nodes while zooming.
- Fixed recursively constructing of hierarchical layouts.
- Added borderWidth option for nodes.
- Implemented new Hierarchical view solver.
- Fixed an issue with selecting nodes when the web page is scrolled down.
- Added Gephi JSON parser
- Added Neighbour Highlight example
- Added Import From Gephi example
- Enabled color parsing for nodes when supplied with rgb(xxx,xxx,xxx) value.

### DataSet

- Added .get() returnType option to return as JSON object, Array or Google 
  DataTable.



## 2014-07-07, version 3.0.0

### Timeline

- Implemented support for displaying a `title` for both items and groups.
- Fixed auto detected item type being preferred over the global item `type`.
- Throws an error when constructing without new keyword.
- Removed the 'rangeoverflow' item type. Instead, one can use a regular range
  and change css styling of the item contents to:

        .vis.timeline .item.range .content {
          overflow: visible;
        }
- Fixed the height of background and foreground panels of groups.
- Fixed ranges in the Timeline sometimes overlapping when dragging the Timeline.
- Fixed `DataView` not working in Timeline.

### Network (formerly named Graph)

- Renamed `Graph` to `Network` to prevent confusion with the visualizations 
  `Graph2d` and `Graph3d`.
  - Renamed option `dragGraph` to `dragNetwork`.
- Now throws an error when constructing without new keyword.
- Added pull request from Vukk, user can now define the edge width multiplier 
  when selected.
- Fixed `graph.storePositions()`.
- Extended Selection API with `selectNodes` and `selectEdges`, deprecating 
  `setSelection`.
- Fixed multiline labels.
- Changed hierarchical physics solver and updated docs.

### Graph2d

- Added first iteration of the Graph2d.

### Graph3d

- Now throws an error when constructing without new keyword.


## 2014-06-19, version 2.0.0

### Timeline

- Implemented function `destroy` to neatly cleanup a Timeline.
- Implemented support for dragging the timeline contents vertically.
- Implemented options `zoomable` and `moveable`.
- Changed default value of option `showCurrentTime` to true.
- Internal refactoring and simplification of the code.
- Fixed property `className` of groups not being applied to related contents and 
  background elements, and not being updated once applied.

### Graph

- Reduced the timestep a little for smoother animations.
- Fixed dataManipulation.initiallyVisible functionality (thanks theGrue).
- Forced typecast of fontSize to Number.
- Added editing of edges using the data manipulation toolkit.

### DataSet

- Renamed option `convert` to `type`.


## 2014-06-06, version 1.1.0

### Timeline

- Select event now triggers repeatedly when selecting an already selected item.
- Renamed `Timeline.repaint()` to `Timeline.redraw()` to be consistent with
  the other visualisations of vis.js.
- Fixed `Timeline.clear()` not resetting a configured `options.start` and 
  `options.end`.

### Graph

- Fixed error with zero nodes with hierarchical layout.
- Added focusOnNode function.
- Added hover option.
- Added dragNodes option. Renamed movebale to dragGraph option.
- Added hover events (hoverNode, blurNode).

### Graph3D

- Ported Graph3D from Chap Links Library.


## 2014-05-28, version 1.0.2

### Timeline

- Implemented option `minHeight`, similar to option `maxHeight`.
- Implemented a method `clear([what])`, to clear items, groups, and configuration
  of a Timeline instance.
- Added function `repaint()` to force a repaint of the Timeline.
- Some tweaks in snapping dragged items to nice dates.
- Made the instance of moment.js packaged with vis.js accessibly via `vis.moment`.
- A newly created item is initialized with `end` property when option `type`
  is `"range"` or `"rangeoverflow"`.
- Fixed a bug in replacing the DataSet of groups via `Timeline.setGroups(groups)`.
- Fixed a bug when rendering the Timeline inside a hidden container. 
- Fixed axis scale being determined wrongly for a second Timeline in a single page.

### Graph

- Added zoomable and moveable options.
- Changes setOptions to avoid resetting view.
- Interchanged canvasToDOM and DOMtoCanvas to correspond with the docs.


## 2014-05-09, version 1.0.1

### Timeline

- Fixed width of items with type `rangeoverflow`.
- Fixed a bug wrongly rendering invisible items after updating them.

### Graph

- Added coordinate conversion from DOM to Canvas.
- Fixed bug where the graph stopped animation after settling in playing with physics.
- Fixed bug where hierarchical physics properties were not handled.
- Added events for change of view and zooming.


## 2014-05-02, version 1.0.0

### Timeline

- Large refactoring of the Timeline, simplifying the code.
- Great performance improvements.
- Improved layout of box-items inside groups.
- Items can now be dragged from one group to another.
- Implemented option `stack` to enable/disable stacking of items.
- Implemented function `fit`, which sets the Timeline window such that it fits
  all items.
- Option `editable` can now be used to enable/disable individual manipulation
  actions (`add`, `updateTime`, `updateGroup`, `remove`).
- Function `setWindow` now accepts an object with properties `start` and `end`.
- Fixed option `autoResize` forcing a repaint of the Timeline with every check
  rather than when the Timeline is actually resized.
- Fixed `select` event fired repeatedly when clicking an empty place on the
  Timeline, deselecting selected items).
- Fixed initial visible window in case items exceed `zoomMax`. Thanks @Remper.
- Fixed an offset in newly created items when using groups.
- Fixed height of a group not reckoning with the height of the group label.
- Option `order` is now deprecated. This was needed for performance improvements.
- More examples added.
- Minor bug fixes.

### Graph

- Added recalculate hierarchical layout to update node event.
- Added arrowScaleFactor to scale the arrows on the edges.

### DataSet

- A DataSet can now be constructed with initial data, like
  `new DataSet(data, options)`.


## 2014-04-18, version 0.7.4

### Graph

- Fixed IE9 bug.
- Style fixes.
- Minor bug fixes.


## 2014-04-16, version 0.7.3

### Graph

- Fixed color bug.
- Added pull requests from kannonboy and vierja: tooltip styling, label fill 
  color.


## 2014-04-09, version 0.7.2

### Graph

- Fixed edge select bug.
- Fixed zoom bug on empty initialization.


## 2014-03-27, version 0.7.1

### Graph

- Fixed edge color bug.
- Fixed select event bug.
- Clarified docs, stressing importance of css inclusion for correct display of 
  navigation an manipulation icons.
- Improved and expanded playing with physics (configurePhysics option).
- Added highlights to navigation icons if the corresponding key is pressed.
- Added freezeForStabilization option to improve stabilization with cached 
  positions.


## 2014-03-07, version 0.7.0

### Graph

- Changed navigation CSS. Icons are now always correctly positioned.
- Added stabilizationIterations option to graph.
- Added storePosition() method to save the XY positions of nodes in the DataSet.
- Separated allowedToMove into allowedToMoveX and allowedToMoveY. This is 
  required for initializing nodes from hierarchical layouts after 
  storePosition().
- Added color options for the edges.


## 2014-03-06, version 0.6.1

### Graph

- Bugfix graphviz examples.
- Bugfix labels position for smooth curves.
- Tweaked graphviz example physics.
- Updated physics documentation to stress importance of configurePhysics.

### Timeline

- Fixed a bug with options `margin.axis` and `margin.item` being ignored when 
  setting them to zero.
- Some clarifications in the documentation.


## 2014-03-05, version 0.6.0

### Graph

- Added Physics Configuration option. This makes tweaking the physics system to 
  suit your needs easier.
- Click and doubleClick events.
- Initial zoom bugfix.
- Directions for Hierarchical layout.
- Refactoring and bugfixes.


## 2014-02-20, version 0.5.1

- Fixed broken bower module.


## 2014-02-20, version 0.5.0

### Timeline

- Editable Items: drag items, add new items, update items, and remove items.
- Implemented options `selectable`, `editable`.
- Added events `timechange` and `timechanged` when dragging the custom time bar.
- Multiple items can be selected using ctrl+click or shift+click.
- Implemented functions `setWindow(start, end)` and `getWindow()`.
- Fixed scroll to zoom not working on IE in standards mode.

### Graph

- Editable nodes and edges: create, update, and remove them.
- Support for smooth, curved edges (on by default).
- Performance improvements.
- Fixed scroll to zoom not working on IE in standards mode.
- Added hierarchical layout option.
- Overhauled physics system, now using Barnes-Hut simulation by default. Great 
  performance gains.
- Modified clustering system to give better results.
- Adaptive performance system to increase visual performance (60fps target).

### DataSet

- Renamed functions `subscribe` and `unsubscribe` to `on` and `off` respectively.


## 2014-01-31, version 0.4.0

### Timeline

- Implemented functions `on` and `off` to create event listeners for events
  `rangechange`, `rangechanged`, and `select`.
- Implemented function `select` to get and set the selected items.
- Items can be selected by clicking them, muti-select by holding them.
- Fixed non working `start` and `end` options.

### Graph

- Fixed longstanding bug in the force calculation, increasing simulation
  stability and fluidity.
- Reworked the calculation of the Graph, increasing performance for larger
  datasets (up to 10x!).
- Support for automatic clustering in Graph to handle large (>50000) datasets
  without losing performance.
- Added automatic initial zooming to Graph, to more easily view large amounts
  of data.
- Added local declustering to Graph, freezing the simulation of nodes outside
  of the cluster.
- Added support for key-bindings by including mouseTrap in Graph.
- Added navigation controls.
- Added keyboard navigation.
- Implemented functions `on` and `off` to create event listeners for event
  `select`.


## 2014-01-14, version 0.3.0

- Moved the generated library to folder `./dist`
- Css stylesheet must be loaded explicitly now.
- Implemented options `showCurrentTime` and `showCustomTime`. Thanks @fi0dor.
- Implemented touch support for Timeline.
- Fixed broken Timeline options `min` and `max`.
- Fixed not being able to load vis.js in node.js.


## 2013-09-20, version 0.2.0

- Implemented full touch support for Graph.
- Fixed initial empty range in the Timeline in case of a single item.
- Fixed field `className` not working for items.


## 2013-06-20, version 0.1.0

- Added support for DataSet to Graph. Graph now uses an id based set of nodes
  and edges instead of a row based array internally. Methods getSelection and
  setSelection of Graph now accept a list with ids instead of rows.
- Graph is now robust against edges pointing to non-existing nodes, which
  can occur easily while dynamically adding/removing nodes and edges.
- Implemented basic support for groups in the Timeline.
- Added documentation on DataSet and DataView.
- Fixed selection of nodes in a Graph when the containing web page is scrolled.
- Improved date conversion.
- Renamed DataSet option `fieldTypes` to `convert`.
- Renamed function `vis.util.cast` to `vis.util.convert`.


## 2013-06-07, version 0.0.9

- First working version of the Graph imported from the old library.
- Documentation added for both Timeline and Graph.


## 2013-05-03, version 0.0.8

- Performance improvements: only visible items are rendered.
- Minor bug fixes and improvements.


## 2013-04-25, version 0.0.7

- Sanitized the published packages on npm and bower.


## 2013-04-25, version 0.0.6

- Css is now packaged in the javascript file, and automatically loaded.
- The library uses node style dependency management for modules now, used
  with Browserify.


## 2013-04-16, version 0.0.5

- First working version of the Timeline.
- Website created.<|MERGE_RESOLUTION|>--- conflicted
+++ resolved
@@ -1,19 +1,15 @@
 # vis.js history
 http://visjs.org
 
-<<<<<<< HEAD
 ## not-yet-released, version 4.1.1-SNAPSHOT
 
 ### Timeline
 
 - Improved function `fit()` to take into account the actual width of items.
-=======
-## UNREALEASED, version 4.1.1
 
 ### Graph2D
 
 - Fixed #892, addressed any case in validator.
->>>>>>> 3c1ce1d6
 
 
 ## 2015-05-28, version 4.1.0
