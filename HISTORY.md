--- conflicted
+++ resolved
@@ -1,18 +1,12 @@
 # vis.js history
 http://visjs.org
 
-<<<<<<< HEAD
-## 2014-10-21, version 3.6.1
+
+## not yet released, version 3.6.1
 
 ### Timeline
 
 - Fixed uneven stepsized with hidden dates
-=======
-
-## not yet released, version 3.6.1
-
-
->>>>>>> 73412896
 
 ## 2014-10-21, version 3.6.0
 
