--- conflicted
+++ resolved
@@ -1,18 +1,11 @@
 var util = require('../../util');
-var hammerUtil = require('../../hammerUtil');
 var Hammer = require('../../module/hammer');
 
 exports._cleanNavigation = function() {
   // clean hammer bindings
-<<<<<<< HEAD
-  if (this.navigationHammers.existing.length != 0) {
-    for (var i = 0; i < this.navigationHammers.existing.length; i++) {
-      this.navigationHammers.existing[i].destroy();
-=======
   if (this.navigationHammers.length != 0) {
     for (var i = 0; i < this.navigationHammers.length; i++) {
       this.navigationHammers[i].dispose();
->>>>>>> 5ffcbe90
     }
     this.navigationHammers = [];
   }
@@ -48,17 +41,9 @@
     this.navigationDOM[navigationDivs[i]].className = 'network-navigation ' + navigationDivs[i];
     this.navigationDOM['wrapper'].appendChild(this.navigationDOM[navigationDivs[i]]);
 
-<<<<<<< HEAD
-    var hammer = new Hammer(this.navigationDivs[navigationDivs[i]], {prevent_default: true});
-    hammerUtil.onTouch(hammer, this[navigationDivActions[i]].bind(this));
-    hammerUtil.onRelease(hammer, this._onRelease.bind(this));
-
-    this.navigationHammers._new.push(hammer);
-=======
     var hammer = Hammer(this.navigationDOM[navigationDivs[i]], {prevent_default: true});
     hammer.on('touch', this[navigationDivActions[i]].bind(this));
     this.navigationHammers.push(hammer);
->>>>>>> 5ffcbe90
   }
 
   this._navigationReleaseOverload = this._stopMovement;
