--- conflicted
+++ resolved
@@ -688,13 +688,9 @@
 
 
 util.GiveDec = function GiveDec(Hex) {
-<<<<<<< HEAD
   var Value;
 
-  if(Hex == "A")
-=======
   if (Hex == "A")
->>>>>>> b93afcdb
     Value = 10;
   else if (Hex == "B")
     Value = 11;
@@ -711,17 +707,11 @@
 
   return Value;
 };
-<<<<<<< HEAD
 
 util.GiveHex = function GiveHex(Dec) {
   var Value;
 
   if(Dec == 10)
-=======
-
-util.GiveHex = function GiveHex(Dec) {
-  if (Dec == 10)
->>>>>>> b93afcdb
     Value = "A";
   else if (Dec == 11)
     Value = "B";
