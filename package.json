--- conflicted
+++ resolved
@@ -88,11 +88,7 @@
     "semantic-release": "^16.0.0",
     "sinon": "^8.0.0",
     "test-console": "^1.1.0",
-<<<<<<< HEAD
-    "vis-dev-utils": "^2.0.0"
-=======
     "vis-dev-utils": "^2.1.0"
->>>>>>> 4d24db06
   },
   "collective": {
     "type": "opencollective",
